#![no_std]

use cortexm4::{CortexM4, CortexMVariant};

pub use stm32f4xx::{
<<<<<<< HEAD
    adc, chip, clocks, dbg, dma, exti, fsmc, gpio, i2c, nvic, rcc, spi, syscfg, tim2, trng, usart,
=======
    adc, chip, dbg, dma, exti, flash, fsmc, gpio, i2c, nvic, rcc, spi, syscfg, tim2, trng, usart,
>>>>>>> 9867d128
};

pub mod interrupt_service;
pub mod stm32f412g_nvic;
mod trng_registers;

// STM32F412g has total of 97 interrupts
#[cfg_attr(all(target_arch = "arm", target_os = "none"), link_section = ".irqs")]
// `used` ensures that the symbol is kept until the final binary. However, as of
// May 2020, due to the compilation process, there must be some other compiled
// code here to make sure the object file is kept around. That means at minimum
// there must be an `init()` function here so that compiler does not just ignore
// the `IRQS` object. See https://github.com/rust-lang/rust/issues/56639 for a
// related discussion.
#[cfg_attr(all(target_arch = "arm", target_os = "none"), used)]
pub static IRQS: [unsafe extern "C" fn(); 97] = [
    CortexM4::GENERIC_ISR, // WWDG (0)
    CortexM4::GENERIC_ISR, // PVD (1)
    CortexM4::GENERIC_ISR, // TAMP_STAMP (2)
    CortexM4::GENERIC_ISR, // RTC_WKUP (3)
    CortexM4::GENERIC_ISR, // FLASH (4)
    CortexM4::GENERIC_ISR, // RCC (5)
    CortexM4::GENERIC_ISR, // EXTI0 (6)
    CortexM4::GENERIC_ISR, // EXTI1 (7)
    CortexM4::GENERIC_ISR, // EXTI2 (8)
    CortexM4::GENERIC_ISR, // EXTI3 (9)
    CortexM4::GENERIC_ISR, // EXTI4 (10)
    CortexM4::GENERIC_ISR, // DMA1_Stream0 (11)
    CortexM4::GENERIC_ISR, // DMA1_Stream1 (12)
    CortexM4::GENERIC_ISR, // DMA1_Stream2 (13)
    CortexM4::GENERIC_ISR, // DMA1_Stream3 (14)
    CortexM4::GENERIC_ISR, // DMA1_Stream4 (15)
    CortexM4::GENERIC_ISR, // DMA1_Stream5 (16)
    CortexM4::GENERIC_ISR, // DMA1_Stream6 (17)
    CortexM4::GENERIC_ISR, // ADC (18)
    CortexM4::GENERIC_ISR, // CAN1_TX (19)
    CortexM4::GENERIC_ISR, // CAN1_RX0 (20)
    CortexM4::GENERIC_ISR, // CAN1_RX1 (21)
    CortexM4::GENERIC_ISR, // CAN1_SCE (22)
    CortexM4::GENERIC_ISR, // EXTI9_5 (23)
    CortexM4::GENERIC_ISR, // TIM1_BRK_TIM9 (24)
    CortexM4::GENERIC_ISR, // TIM1_UP_TIM10 (25)
    CortexM4::GENERIC_ISR, // TIM1_TRG_COM_TIM11 (26)
    CortexM4::GENERIC_ISR, // TIM1_CC (27)
    CortexM4::GENERIC_ISR, // TIM2 (28)
    CortexM4::GENERIC_ISR, // TIM3 (29)
    CortexM4::GENERIC_ISR, // TIM4 (30)
    CortexM4::GENERIC_ISR, // I2C1_EV (31)
    CortexM4::GENERIC_ISR, // I2C1_ER (32)
    CortexM4::GENERIC_ISR, // I2C2_EV (33)
    CortexM4::GENERIC_ISR, // I2C2_ER (34)
    CortexM4::GENERIC_ISR, // SPI1 (35)
    CortexM4::GENERIC_ISR, // SPI2 (36)
    CortexM4::GENERIC_ISR, // USART1 (37)
    CortexM4::GENERIC_ISR, // USART2 (38)
    CortexM4::GENERIC_ISR, // USART3 (39)
    CortexM4::GENERIC_ISR, // EXTI15_10 (40)
    CortexM4::GENERIC_ISR, // RTC_Alarm (41)
    CortexM4::GENERIC_ISR, // OTG_FS_WKUP (42)
    CortexM4::GENERIC_ISR, // TIM8_BRK_TIM12 (43)
    CortexM4::GENERIC_ISR, // TIM8_UP_TIM13 (44)
    CortexM4::GENERIC_ISR, // TIM8_TRG_COM_TIM14 (45)
    CortexM4::GENERIC_ISR, // TIM8_CC (46)
    CortexM4::GENERIC_ISR, // DMA1_Stream7 (47)
    CortexM4::GENERIC_ISR, // FMC (48)
    CortexM4::GENERIC_ISR, // SDIO (49)
    CortexM4::GENERIC_ISR, // TIM5 (50)
    CortexM4::GENERIC_ISR, // SPI3 (51)
    CortexM4::GENERIC_ISR, // UART4 (52)
    CortexM4::GENERIC_ISR, // UART5 (53)
    CortexM4::GENERIC_ISR, // TIM6_DAC (54)
    CortexM4::GENERIC_ISR, // TIM7 (55)
    CortexM4::GENERIC_ISR, // DMA2_Stream0 (56)
    CortexM4::GENERIC_ISR, // DMA2_Stream1 (57)
    CortexM4::GENERIC_ISR, // DMA2_Stream2 (58)
    CortexM4::GENERIC_ISR, // DMA2_Stream3 (59)
    CortexM4::GENERIC_ISR, // DMA2_Stream4 (60)
    CortexM4::GENERIC_ISR, // ETH (61)
    CortexM4::GENERIC_ISR, // ETH_WKUP (62)
    CortexM4::GENERIC_ISR, // CAN2_TX (63)
    CortexM4::GENERIC_ISR, // CAN2_RX0 (64)
    CortexM4::GENERIC_ISR, // CAN2_RX1 (65)
    CortexM4::GENERIC_ISR, // CAN2_SCE (66)
    CortexM4::GENERIC_ISR, // OTG_FS (67)
    CortexM4::GENERIC_ISR, // DMA2_Stream5 (68)
    CortexM4::GENERIC_ISR, // DMA2_Stream6 (69)
    CortexM4::GENERIC_ISR, // DMA2_Stream7 (70)
    CortexM4::GENERIC_ISR, // USART6 (71)
    CortexM4::GENERIC_ISR, // I2C3_EV (72)
    CortexM4::GENERIC_ISR, // I2C3_ER (73)
    CortexM4::GENERIC_ISR, // OTG_HS_EP1_OUT (74)
    CortexM4::GENERIC_ISR, // OTG_HS_EP1_IN (75)
    CortexM4::GENERIC_ISR, // OTG_HS_WKUP (76)
    CortexM4::GENERIC_ISR, // OTG_HS (77)
    CortexM4::GENERIC_ISR, // DCMI (78)
    CortexM4::GENERIC_ISR, // CRYP (79)
    CortexM4::GENERIC_ISR, // HASH_RNG (80)
    CortexM4::GENERIC_ISR, // FPU (81)
    CortexM4::GENERIC_ISR, // unused
    CortexM4::GENERIC_ISR, // unused
    CortexM4::GENERIC_ISR, // SPI4 (84)
    CortexM4::GENERIC_ISR, // SPI5 (85)
    CortexM4::GENERIC_ISR, // unused
    CortexM4::GENERIC_ISR, // SAI1 (87)
    CortexM4::GENERIC_ISR, // unused
    CortexM4::GENERIC_ISR, // unused
    CortexM4::GENERIC_ISR, // unused
    CortexM4::GENERIC_ISR, // unused
    CortexM4::GENERIC_ISR, // Quad-SPI (92)
    CortexM4::GENERIC_ISR, // unused
    CortexM4::GENERIC_ISR, // unused
    CortexM4::GENERIC_ISR, // I2CFMP1 event (95)
    CortexM4::GENERIC_ISR, // I2CFMP1 error (96)
];

pub unsafe fn init() {
    stm32f4xx::init();
}<|MERGE_RESOLUTION|>--- conflicted
+++ resolved
@@ -3,11 +3,7 @@
 use cortexm4::{CortexM4, CortexMVariant};
 
 pub use stm32f4xx::{
-<<<<<<< HEAD
-    adc, chip, clocks, dbg, dma, exti, fsmc, gpio, i2c, nvic, rcc, spi, syscfg, tim2, trng, usart,
-=======
-    adc, chip, dbg, dma, exti, flash, fsmc, gpio, i2c, nvic, rcc, spi, syscfg, tim2, trng, usart,
->>>>>>> 9867d128
+    adc, chip, clocks, dbg, dma, exti, flash, fsmc, gpio, i2c, nvic, rcc, spi, syscfg, tim2, trng, usart,
 };
 
 pub mod interrupt_service;
