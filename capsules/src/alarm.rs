--- conflicted
+++ resolved
@@ -75,18 +75,13 @@
                             // the alarm must fire immediately, and then when
                             // we handle the alarm callback we will handle the
                             // two in the correct order.
+                            let ref_ticks = A::Ticks::from(reference);
+                            let end_ticks = ref_ticks.wrapping_add(A::Ticks::from(dt));
+                            
                             if end.within_range(A::Ticks::from(earliest_reference), earliest_end) {
                                 earliest_end = end;
                                 alarm.expiration
-<<<<<<< HEAD
-                            } else if !now.within_range(A::Ticks::from(reference), A::Ticks::from(dt)) {
-=======
-                            } else if !now
-                                .within_range(A::Ticks::from(reference), A::Ticks::from(dt))
-                                && (now.wrapping_sub(earliest_end).into_u32()
-                                    < now.wrapping_sub(end).into_u32())
-                            {
->>>>>>> f9f2833a
+                            } else if !now.within_range(ref_ticks, end_ticks) {
                                 earliest_end = end;
                                 alarm.expiration
                             } else {
